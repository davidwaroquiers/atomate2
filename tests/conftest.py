--- conflicted
+++ resolved
@@ -116,16 +116,6 @@
         yield
 
 
-<<<<<<< HEAD
-def pytest_addoption(parser):
-    parser.addoption(
-        "--abinit-integration",
-        action="store_true",
-        default=False,
-        help="Run abinit integration tests. "
-        "This basically runs the same tests but without the mocking.",
-    )
-=======
 @pytest.fixture(
     params=[
         "Si_227",
@@ -164,4 +154,13 @@
     See https://github.com/hackingmaterials/amset/blob/main/tests/conftest.py
     """
     return loadfn(test_dir / "symmetry_structures" / f"{request.param}.json.gz")
->>>>>>> 0978f5de
+
+
+def pytest_addoption(parser):
+    parser.addoption(
+        "--abinit-integration",
+        action="store_true",
+        default=False,
+        help="Run abinit integration tests. "
+        "This basically runs the same tests but without the mocking.",
+    )