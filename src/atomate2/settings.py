--- conflicted
+++ resolved
@@ -172,7 +172,6 @@
         None, description="Additional settings applied to AMSET settings file."
     )
 
-<<<<<<< HEAD
     # ABINIT settings
     ABINIT_MPIRUN_CMD: str = Field(None, description="Mpirun command.")
     ABINIT_CMD: str = Field("abinit", description="Abinit command.")
@@ -198,9 +197,8 @@
         """Pydantic config settings."""
 
         env_prefix = "atomate2_"
-=======
+
     model_config = SettingsConfigDict(env_prefix="atomate2_")
->>>>>>> 08dd9ee3
 
     @model_validator(mode="before")
     @classmethod
