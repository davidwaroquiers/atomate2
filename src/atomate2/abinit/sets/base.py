--- conflicted
+++ resolved
@@ -622,15 +622,7 @@
         if factory_kwargs:
             total_factory_kwargs.update(factory_kwargs)
 
-<<<<<<< HEAD
-        if isinstance(self.factory, str):   #needed bc the factory is stored as a
-                                            #str in the MongoDB
-            generated_input = eval('abifact.'+self.factory.split()[1]+'(**total_factory_kwargs)')
-        else:
-            generated_input = self.factory(**total_factory_kwargs)
-=======
         generated_input = self.factory(**total_factory_kwargs)
->>>>>>> 293cabd8
 
         if input_index is not None:
             generated_input = generated_input[input_index]
