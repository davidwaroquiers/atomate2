"""Module defining base VASP input set and generator."""

from __future__ import annotations

import glob
import os
import warnings
from copy import deepcopy
from dataclasses import dataclass, field
from itertools import groupby
from pathlib import Path
from typing import TYPE_CHECKING, Any, Sequence

import numpy as np
from monty.io import zopen
from monty.serialization import loadfn
from pkg_resources import resource_filename
from pymatgen.electronic_structure.core import Magmom
from pymatgen.io.core import InputGenerator, InputSet
from pymatgen.io.vasp import Incar, Kpoints, Outcar, Poscar, Potcar, Vasprun
from pymatgen.io.vasp.sets import (
    BadInputSetWarning,
    get_valid_magmom_struct,
    get_vasprun_outcar,
)
from pymatgen.symmetry.analyzer import SpacegroupAnalyzer
from pymatgen.symmetry.bandstructure import HighSymmKpath

from atomate2 import SETTINGS

if TYPE_CHECKING:
    from pymatgen.core import Structure


_BASE_VASP_SET = loadfn(resource_filename("atomate2.vasp.sets", "BaseVaspSet.yaml"))

__all__ = ["VaspInputSet", "VaspInputGenerator"]


class VaspInputSet(InputSet):
    """
    A class to represent a set of VASP inputs.

    Parameters
    ----------
    incar
        An Incar object.
    kpoints
        A Kpoints object.
    poscar
        A Poscar object.
    potcar
        A list of Potcar objects.
    optional_files
        Other input files supplied as a dict of ``{filename: object}``. The objects
        should follow standard pymatgen conventions in implementing an ``as_dict()``
        and ``from_dict`` method.
    """

    def __init__(
        self,
        incar: Incar,
        poscar: Poscar,
        potcar: Potcar | list[str],
        kpoints: Kpoints | None = None,
        optional_files: dict | None = None,
    ):
        self.incar = incar
        self.poscar = poscar
        self.potcar = potcar
        self.kpoints = kpoints
        self.optional_files = {} if optional_files is None else optional_files

    def write_input(
        self,
        directory: str | Path,
        make_dir: bool = True,
        overwrite: bool = True,
        potcar_spec: bool = False,
    ):
        """
        Write VASP input files to a directory.

        Parameters
        ----------
        directory
            Directory to write input files to.
        make_dir
            Whether to create the directory if it does not already exist.
        overwrite
            Whether to overwrite an input file if it already exists.
        """
        directory = Path(directory)
        if make_dir and not directory.exists():
            os.makedirs(directory)

        inputs = {
            "INCAR": self.incar,
            "KPOINTS": self.kpoints,
            "POSCAR": self.poscar,
        }
        inputs.update(self.optional_files)

        if isinstance(self.potcar, Potcar):
            inputs["POTCAR"] = self.potcar
        else:
            inputs["POTCAR.spec"] = "\n".join(self.potcar)

        for k, v in inputs.items():
            if v is not None and (overwrite or not (directory / k).exists()):
                with zopen(directory / k, "wt") as f:
                    if isinstance(v, Poscar):
                        # write POSCAR with more significant figures
                        f.write(v.get_string(significant_figures=16))
                    else:
                        f.write(v.__str__())
            elif not overwrite and (directory / k).exists():
                raise FileExistsError(f"{directory / k} already exists.")

    @staticmethod
    def from_directory(directory: str | Path, optional_files: dict = None):
        """
        Load a set of VASP inputs from a directory.

        Note that only the standard INCAR, POSCAR, POTCAR and KPOINTS files are read
        unless optional_filenames is specified.

        Parameters
        ----------
        directory
            Directory to read VASP inputs from.
        optional_files
            Optional files to read in as well as a dict of {filename: Object class}.
            Object class must have a static/class method from_file.
        """
        directory = Path(directory)
        objs = {"INCAR": Incar, "KPOINTS": Kpoints, "POSCAR": Poscar, "POTCAR": Potcar}

        inputs = {}
        for name, obj in objs.items():
            if (directory / name).exists():
                inputs[name.lower()] = obj.from_file(directory / name)
            else:
                # handle the case where there is no KPOINTS file
                inputs[name.lower()] = None

        optional_inputs = {}
        if optional_files is not None:
            for name, obj in optional_files.items():
                optional_inputs[name] = obj.from_file(directory / name)

        return VaspInputSet(**inputs, optional_files=optional_inputs)

    @property
    def is_valid(self) -> bool:
        """
        Whether the input set is valid.

        Returns
        -------
        bool
            Whether the input set is valid.
        """
        if self.incar.get("KSPACING", 0) > 0.5 and self.incar.get("ISMEAR", 0) == -5:
            warnings.warn(
                "Large KSPACING value detected with ISMEAR=-5. Ensure that VASP "
                "generates enough KPOINTS, lower KSPACING, or set ISMEAR=0",
                BadInputSetWarning,
                stacklevel=1,
            )

        if (
            all(k.is_metal for k in self.poscar.structure.composition)
            and self.incar.get("NSW", 0) > 0
            and self.incar.get("ISMEAR", 1) < 1
        ):
            warnings.warn(
                "Relaxation of likely metal with ISMEAR < 1 detected. Please see VASP "
                "recommendations on ISMEAR for metals.",
                BadInputSetWarning,
                stacklevel=1,
            )

        if self.incar.get("LHFCALC", False) is True and self.incar.get(
            "ALGO", "Normal"
        ) not in ["Normal", "All", "Damped"]:
            warnings.warn(
                "Hybrid functionals only support Algo = All, Damped, or Normal.",
                BadInputSetWarning,
                stacklevel=1,
            )

        if not self.incar.get("LASPH", False) and (
            self.incar.get("METAGGA")
            or self.incar.get("LHFCALC", False)
            or self.incar.get("LDAU", False)
            or self.incar.get("LUSE_VDW", False)
        ):
            warnings.warn(
                "LASPH = True should be set for +U, meta-GGAs, hybrids, and vdW-DFT",
                BadInputSetWarning,
                stacklevel=1,
            )

        return True


@dataclass
class VaspInputGenerator(InputGenerator):
    """
    A class to generate VASP input sets.

    .. Note::
       Get the magmoms using the following precedence.

        1. user incar settings
        2. magmoms in input struct
        3. spins in input struct
        4. job config dict
        5. set all magmoms to 0.6

    Parameters
    ----------
    user_incar_settings
        User INCAR settings. This allows a user to override INCAR settings, e.g.,
        setting a different MAGMOM for various elements or species. The config_dict
        supports EDIFF_PER_ATOM and EDIFF keys. The former scales with # of atoms, the
        latter does not. If both are present, EDIFF is preferred. To force such
        settings, just supply user_incar_settings={"EDIFF": 1e-5, "LDAU": False} for
        example. The keys 'LDAUU', 'LDAUJ', 'LDAUL' are special cases since pymatgen
        defines different values depending on what anions are present in the structure,
        so these keys can be defined in one of two ways, e.g. either
        {"LDAUU":{"O":{"Fe":5}}} to set LDAUU for Fe to 5 in an oxide, or
        {"LDAUU":{"Fe":5}} to set LDAUU to 5 regardless of the input structure.
        To set magmoms, pass a dict mapping element symbols to magnetic moments, e.g.
        {"MAGMOM": {"Co": 1}}.
        If None is given, that key is unset. For example, {"ENCUT": None} will remove
        ENCUT from the incar settings.
    user_kpoints_settings
        Allow user to override kpoints setting by supplying a dict. E.g.,
        ``{"reciprocal_density": 1000}``. User can also supply a Kpoints object.
    user_potcar_settings
        Allow user to override POTCARs. E.g., {"Gd": "Gd_3"}.
    user_potcar_functional
        Functional to use. Default is to use the functional in the config dictionary.
        Valid values: "PBE", "PBE_52", "PBE_54", "LDA", "LDA_52", "LDA_54", "PW91",
        "LDA_US", "PW91_US".
    auto_ismear
        If true, the values for ISMEAR and SIGMA will be set automatically depending
        on the bandgap of the system. If the bandgap is not known (e.g., there is no
        previous VASP directory) then ISMEAR=0 and SIGMA=0.2; if the bandgap is zero (a
        metallic system) then ISMEAR=2 and SIGMA=0.2; if the system is an insulator,
        then ISMEAR=-5 (tetrahedron smearing). Note, this only works when generating the
        input set from a previous VASP directory.
    auto_ispin
        If generating input set from a previous calculation, this controls whether
        to disable magnetisation (ISPIN = 1) if the absolute value of all magnetic
        moments are less than 0.02.
    auto_lreal
        If True, automatically use the VASP recommended LREAL based on cell size.
    auto_metal_kpoints
        If true and the system is metallic, try and use ``reciprocal_density_metal``
        instead of ``reciprocal_density`` for metallic systems. Note, this only works
        when generating the input set from a previous VASP directory.
    constrain_total_magmom
        Whether to constrain the total magmom (NUPDOWN in INCAR) to be the sum of the
        initial MAGMOM guess for all species.
    validate_magmom
        Ensure that missing magmom values are filled in with the default value of 1.0.
    use_structure_charge
        If set to True, then the overall charge of the structure (``structure.charge``)
        is  used to set NELECT.
    sort_structure
        Whether to sort the structure (using the default sort order of
        electronegativity) before generating input files. Defaults to True, the behavior
        you would want most of the time. This ensures that similar atomic species are
        grouped together.
    force_gamma
        Force gamma centered kpoint generation.
    vdw
        Adds default parameters for van-der-Waals functionals supported by VASP to
        INCAR. Supported functionals are: DFT-D2, undamped DFT-D3, DFT-D3 with
        Becke-Jonson damping, Tkatchenko-Scheffler, Tkatchenko-Scheffler with iterative
        Hirshfeld partitioning, MBD@rSC, dDsC, Dion's vdW-DF, DF2, optPBE, optB88,
        optB86b and rVV10.
    symprec
        Tolerance for symmetry finding, used for line mode band structure k-points.
    config_dict
        The config dictionary to use containing the base input set settings.
    """

    user_incar_settings: dict = field(default_factory=dict)
    user_kpoints_settings: dict | Kpoints = field(default_factory=dict)
    user_potcar_settings: dict = field(default_factory=dict)
    user_potcar_functional: str = None
    auto_ismear: bool = True
    auto_ispin: bool = False
    auto_lreal: bool = False
    auto_metal_kpoints: bool = True
    constrain_total_magmom: bool = False
    validate_magmom: bool = True
    use_structure_charge: bool = False
    sort_structure: bool = True
    force_gamma: bool = True
    symprec: float = SETTINGS.SYMPREC
    vdw: str = None
    config_dict: dict = field(default_factory=lambda: _BASE_VASP_SET)

    def __post_init__(self):
        """Post init formatting of arguments."""
        self.vdw = None if self.vdw is None else self.vdw.lower()

        if self.user_incar_settings.get("KSPACING") and self.user_kpoints_settings:
            warnings.warn(
                "You have specified KSPACING and also supplied kpoints settings. "
                "KSPACING only has effect when there is no KPOINTS file. Since both "
                "settings were given, pymatgen will generate a KPOINTS file and ignore "
                "KSPACING. Remove the `user_kpoints_settings` argument to enable "
                "KSPACING.",
                BadInputSetWarning,
                stacklevel=1,
            )

        if self.vdw:
            from pymatgen.io.vasp.sets import MODULE_DIR as PMG_SET_DIR

            vdw_par = loadfn(PMG_SET_DIR / "vdW_parameters.yaml")
            if self.vdw not in vdw_par:
                raise KeyError(
                    "Invalid or unsupported van-der-Waals functional. Supported "
                    f"functionals are {list(vdw_par)}"
                )
            self.config_dict["INCAR"].update(vdw_par[self.vdw])

        # read the POTCAR_FUNCTIONAL from the .yaml
        self.potcar_functional = self.config_dict.get("POTCAR_FUNCTIONAL", "PS")

        # warn if a user is overriding POTCAR_FUNCTIONAL
        if (
            self.user_potcar_functional
            and self.user_potcar_functional != self.potcar_functional
        ):
            warnings.warn(
                "Overriding the POTCAR functional is generally not recommended "
                "as it can significantly affect the results of calculations and "
                "compatibility with other calculations done with the same input set. "
                "Note that some POTCAR symbols specified in the configuration file may "
                "not be available in the selected functional.",
                BadInputSetWarning,
                stacklevel=1,
            )
            self.potcar_functional = self.user_potcar_functional

        if self.user_potcar_settings:
            warnings.warn(
                "Overriding POTCARs is generally not recommended as it can "
                "significantly affect the results of calculations and compatibility "
                "with other calculations done with the same input set. In many "
                "instances, it is better to write a subclass of a desired input set and"
                " override the POTCAR in the subclass to be explicit on the "
                "differences.",
                BadInputSetWarning,
                stacklevel=1,
            )
            for k, v in self.user_potcar_settings.items():
                self.config_dict["POTCAR"][k] = v

    def get_input_set(  # type: ignore
        self,
        structure: Structure = None,
        prev_dir: str | Path = None,
        potcar_spec: bool = False,
    ) -> VaspInputSet:
        """
        Get a VASP input set.

        Note, if both ``structure`` and ``prev_dir`` are set, then the structure
        specified will be preferred over the final structure from the last VASP run.

        Parameters
        ----------
        structure
            A structure.
        prev_dir
            A previous directory to generate the input set from.
        potcar_spec
            Instead of generating a Potcar object, use a list of potcar symbols. This
            will be written as a "POTCAR.spec" file. This is intended to help sharing an
            input set with people who might not have a license to specific Potcar files.
            Given a "POTCAR.spec", the specific POTCAR file can be re-generated using
            pymatgen with the "generate_potcar" function in the pymatgen CLI.

        Returns
        -------
        VaspInputSet
            A VASP input set.
        """
        structure, prev_incar, bandgap, ispin, vasprun, outcar = self._get_previous(
            structure, prev_dir
        )
        incar_updates = self.get_incar_updates(
            structure,
            prev_incar=prev_incar,
            bandgap=bandgap,
            vasprun=vasprun,
            outcar=outcar,
        )
        kpoints_updates = self.get_kpoints_updates(
            structure,
            prev_incar=prev_incar,
            bandgap=bandgap,
            vasprun=vasprun,
            outcar=outcar,
        )
        kspacing = self._kspacing(incar_updates)
        kpoints = self._get_kpoints(structure, kpoints_updates, kspacing, bandgap)
        incar = self._get_incar(
            structure,
            kpoints,
            prev_incar,
            incar_updates,
            bandgap=bandgap,
            ispin=ispin,
        )
        return VaspInputSet(
            incar=incar,
            kpoints=kpoints,
            poscar=Poscar(structure),
            potcar=self._get_potcar(structure, potcar_spec=potcar_spec),
        )

    def get_incar_updates(
        self,
        structure: Structure,
        prev_incar: dict = None,
        bandgap: float = 0.0,
        vasprun: Vasprun = None,
        outcar: Outcar = None,
    ) -> dict:
        """
        Get updates to the INCAR for this calculation type.

        Parameters
        ----------
        structure
            A structure.
        prev_incar
            An incar from a previous calculation.
        bandgap
            The band gap.
        vasprun
            A vasprun from a previous calculation.
        outcar
            An outcar from a previous calculation.

        Returns
        -------
        dict
            A dictionary of updates to apply.
        """
        raise NotImplementedError

    def get_kpoints_updates(
        self,
        structure: Structure,
        prev_incar: dict = None,
        bandgap: float = 0.0,
        vasprun: Vasprun = None,
        outcar: Outcar = None,
    ) -> dict:
        """
        Get updates to the kpoints configuration for this calculation type.

        Note, these updates will be ignored if the user has set user_kpoint_settings.

        Parameters
        ----------
        structure
            A structure.
        prev_incar
            An incar from a previous calculation.
        bandgap
            The band gap.
        vasprun
            A vasprun from a previous calculation.
        outcar
            An outcar from a previous calculation.

        Returns
        -------
        dict
            A dictionary of updates to apply to the KPOINTS config.
        """
        return {}

    def get_nelect(self, structure: Structure) -> float:
        """
        Get the default number of electrons for a given structure.

        Parameters
        ----------
        structure
            A structure.

        Returns
        -------
        float
            Number of electrons for the structure.
        """
        potcar = self._get_potcar(structure, potcar_spec=False)
        nelec = {p.element: p.nelectrons for p in potcar}
        comp = structure.composition.element_composition
        nelect = sum(num_atoms * nelec[str(el)] for el, num_atoms in comp.items())

        return nelect - structure.charge if self.use_structure_charge else nelect

    def _get_previous(self, structure: Structure = None, prev_dir: str | Path = None):
        """Load previous calculation outputs and decide which structure to use."""
        if structure is None and prev_dir is None:
            raise ValueError("Either structure or prev_dir must be set.")

        prev_incar = {}
        prev_structure = None
        vasprun = None
        outcar = None
        bandgap = None
        ispin = None
        if prev_dir:
            vasprun, outcar = get_vasprun_outcar(prev_dir)

            path_prev_dir = Path(prev_dir)

            # CONTCAR is already renamed POSCAR
            contcars = list(glob.glob(str(path_prev_dir / "POSCAR*")))
            contcarfile_fullpath = str(path_prev_dir / "POSCAR")
            contcarfile = (
                contcarfile_fullpath
                if contcarfile_fullpath in contcars
                else sorted(contcars)[-1]
            )
            contcar = Poscar.from_file(contcarfile)

            if vasprun.efermi is None:
                # VASP doesn't output efermi in vasprun if IBRION = 1
                vasprun.efermi = outcar.efermi

            bs = vasprun.get_band_structure(efermi="smart")
            prev_incar = vasprun.incar
            # use structure from CONTCAR as it is written to greater
            # precision than in the vasprun
            prev_structure = contcar.structure
            bandgap = 0 if bs.is_metal() else bs.get_band_gap()["energy"]

            if self.auto_ispin:
                # turn off spin when magmom for every site is smaller than 0.02.
                ispin = _get_ispin(vasprun, outcar)

        structure = structure if structure is not None else prev_structure
        structure = self._get_structure(structure)

        return structure, prev_incar, bandgap, ispin, vasprun, outcar

    def _get_structure(self, structure):
        """Get the standardized structure."""
        for site in structure:
            if "magmom" in site.properties and isinstance(
                site.properties["magmom"], Magmom
            ):
                # required to fix bug in get_valid_magmom_struct
                site.properties["magmom"] = list(site.properties["magmom"])

        if self.sort_structure:
            structure = structure.get_sorted_structure()

        if self.validate_magmom:
            get_valid_magmom_struct(structure, spin_mode="auto", inplace=True)
        return structure

    def _get_potcar(self, structure, potcar_spec: bool = False):
        """Get the POTCAR."""
        elements = [a[0] for a in groupby([s.specie.symbol for s in structure])]
        potcar_symbols = [self.config_dict["POTCAR"].get(el, el) for el in elements]

        if potcar_spec:
            return potcar_symbols

        potcar = Potcar(potcar_symbols, functional=self.potcar_functional)

        # warn if the selected POTCARs do not correspond to the chosen potcar_functional
        for psingle in potcar:
            if self.potcar_functional not in psingle.identify_potcar()[0]:
                warnings.warn(
                    f"POTCAR data with symbol {psingle.symbol} is not known by pymatgen"
                    " to correspond with the selected potcar_functional "
                    f"{self.potcar_functional}. This POTCAR is known to correspond with"
                    f" functionals {psingle.identify_potcar(mode='data')[0]}. Please "
                    "verify that you are using the right POTCARs!",
                    BadInputSetWarning,
                    stacklevel=1,
                )
        return potcar

    def _get_incar(
        self,
        structure,
        kpoints: Kpoints,
        previous_incar: dict = None,
        incar_updates: dict = None,
        bandgap: float = None,
        ispin: int = None,
    ):
        """Get the INCAR."""
        previous_incar = {} if previous_incar is None else previous_incar
        incar_updates = {} if incar_updates is None else incar_updates
        incar_settings = dict(self.config_dict["INCAR"])
        config_magmoms = incar_settings.get("MAGMOM", {})
        auto_updates = {}

        # apply user incar settings to SETTINGS not to INCAR
        _apply_incar_updates(incar_settings, self.user_incar_settings)

        # generate incar
        incar = Incar()
        for k, v in incar_settings.items():
            if k == "MAGMOM":
                incar[k] = _get_magmoms(
                    structure, config_magmoms=config_magmoms, magmoms=v
                )
            elif k in ("LDAUU", "LDAUJ", "LDAUL") and incar_settings.get("LDAU", False):
                incar[k] = _get_u_param(k, v, structure)
            elif k.startswith("EDIFF") and k != "EDIFFG":
                incar["EDIFF"] = _get_ediff(k, v, structure, incar_settings)
            else:
                incar[k] = v
        _set_u_params(incar, incar_settings, structure)

        # apply previous incar settings, be careful not to override user_incar_settings
        # also skip LDAU/MAGMOM as structure may have changed.
        skip = list(self.user_incar_settings)
        skip += ["MAGMOM", "NUPDOWN", "LDAUU", "LDAUL", "LDAUJ", "LMAXMIX"]
        _apply_incar_updates(incar, previous_incar, skip=skip)

        if self.constrain_total_magmom:
            nupdown = sum(mag if abs(mag) > 0.6 else 0 for mag in incar["MAGMOM"])
            if abs(nupdown - round(nupdown)) > 1e-5:
                warnings.warn(
                    "constrain_total_magmom was set to True, but the sum of MAGMOM "
                    "values is not an integer. NUPDOWN is meant to set the spin "
                    "multiplet and should typically be an integer. You are likely "
                    "better off changing the values of MAGMOM or simply setting "
                    "NUPDOWN directly in your INCAR settings.",
                    UserWarning,
                    stacklevel=1,
                )
            auto_updates["NUPDOWN"] = nupdown

        if self.use_structure_charge:
            auto_updates["NELECT"] = self.get_nelect(structure)

        # handle auto ISPIN
        if ispin is not None and "ISPIN" not in self.user_incar_settings:
            auto_updates["ISPIN"] = ispin

        if self.auto_ismear:
            if bandgap is None:
                # don't know if we are a metal or insulator so set ISMEAR and SIGMA to
                # be safe with the most general settings
<<<<<<< HEAD
                incar.update({"ISMEAR": 0, "SIGMA": 0.2})
            elif bandgap == 0:
                incar.update({"ISMEAR": 2, "SIGMA": 0.2})  # metal
=======
                auto_updates.update({"ISMEAR": 0, "SIGMA": 0.2})
            elif bandgap == 0:
                auto_updates.update({"ISMEAR": 2, "SIGMA": 0.2})  # metal
>>>>>>> 4115694b
            else:
                auto_updates.update({"ISMEAR": -5, "SIGMA": 0.05})  # insulator

        if self.auto_lreal:
            auto_updates["LREAL"] = _get_recommended_lreal(structure)

        if kpoints is not None:
            # unset KSPACING as we are using a KPOINTS file and ensure adequate number
            # of KPOINTS are present for the tetrahedron method (ISMEAR=-5).
            incar.pop("KSPACING", None)
            if np.product(kpoints.kpts) < 4 and incar.get("ISMEAR", 0) == -5:
                auto_updates["ISMEAR"] = 0

        # apply updates from auto options, careful not to override user_incar_settings
        _apply_incar_updates(incar, auto_updates, skip=list(self.user_incar_settings))

        # apply updates from inputset generator
        _apply_incar_updates(incar, incar_updates, skip=list(self.user_incar_settings))

        # Remove unused INCAR parameters
        _remove_unused_incar_params(incar, skip=list(self.user_incar_settings))

        # Finally, re-apply `self.user_incar_settings` to make sure any accidentally
        # overwritten settings are changed back to the intended values.
        _apply_incar_updates(incar, self.user_incar_settings)

        return incar

    def _get_kpoints(
        self,
        structure: Structure,
        kpoints_updates: dict[str, Any] | None,
        kspacing: float | None,
        bandgap: float | None,
    ) -> Kpoints | None:
        """Get the kpoints file."""
        kpoints_updates = {} if kpoints_updates is None else kpoints_updates

        # use user setting if set otherwise default to base config settings
        if self.user_kpoints_settings != {}:
            kconfig = deepcopy(self.user_kpoints_settings)
        else:
            # apply updates to k-points config
            kconfig = deepcopy(self.config_dict.get("KPOINTS", {}))
            kconfig.update(kpoints_updates)

        # Return None if KSPACING is set and no other user k-points settings have been
        # specified, because this will cause VASP to generate the kpoints automatically
        if kspacing and not self.user_kpoints_settings:
            return None

        if isinstance(kconfig, Kpoints):
            return kconfig

        explicit = (
            kconfig.get("explicit")
            or len(kconfig.get("added_kpoints", [])) > 0
            or "zero_weighted_reciprocal_density" in kconfig
            or "zero_weighted_line_density" in kconfig
        )
        # handle length generation first as this doesn't support any additional options
        if kconfig.get("length"):
            if explicit:
                raise ValueError(
                    "length option cannot be used with explicit k-point generation, "
                    "added_kpoints, or zero weighted k-points."
                )
            # If length is in kpoints settings use Kpoints.automatic
            return Kpoints.automatic(kconfig["length"])

        base_kpoints = None
        if kconfig.get("line_density"):
            # handle line density generation
            kpath = HighSymmKpath(structure, **kconfig.get("kpath_kwargs", {}))
            frac_k_points, k_points_labels = kpath.get_kpoints(
                line_density=kconfig["line_density"], coords_are_cartesian=False
            )
            base_kpoints = Kpoints(
                comment="Non SCF run along symmetry lines",
                style=Kpoints.supported_modes.Reciprocal,
                num_kpts=len(frac_k_points),
                kpts=frac_k_points,
                labels=k_points_labels,
                kpts_weights=[1] * len(frac_k_points),
            )
        elif kconfig.get("grid_density") or kconfig.get("reciprocal_density"):
            # handle regular weighted k-point grid generation
            if kconfig.get("grid_density"):
                base_kpoints = Kpoints.automatic_density(
                    structure, int(kconfig["grid_density"]), self.force_gamma
                )
            elif kconfig.get("reciprocal_density"):
                if (
                    bandgap == 0
                    and kconfig.get("reciprocal_density_metal")
                    and self.auto_metal_kpoints
                ):
                    density = kconfig["reciprocal_density_metal"]
                else:
                    density = kconfig["reciprocal_density"]
                base_kpoints = Kpoints.automatic_density_by_vol(
                    structure, density, self.force_gamma
                )
            if explicit:
                sga = SpacegroupAnalyzer(structure, symprec=self.symprec)
                mesh = sga.get_ir_reciprocal_mesh(base_kpoints.kpts[0])
                base_kpoints = Kpoints(
                    comment="Uniform grid",
                    style=Kpoints.supported_modes.Reciprocal,
                    num_kpts=len(mesh),
                    kpts=[i[0] for i in mesh],
                    kpts_weights=[i[1] for i in mesh],
                )
            else:
                # if not explicit that means no other options have been specified
                # so we can return the k-points as is
                return base_kpoints

        zero_weighted_kpoints = None
        if kconfig.get("zero_weighted_line_density"):
            # zero_weighted k-points along line mode path
            kpath = HighSymmKpath(structure)
            frac_k_points, k_points_labels = kpath.get_kpoints(
                line_density=kconfig["zero_weighted_line_density"],
                coords_are_cartesian=False,
            )
            zero_weighted_kpoints = Kpoints(
                comment="Hybrid run along symmetry lines",
                style=Kpoints.supported_modes.Reciprocal,
                num_kpts=len(frac_k_points),
                kpts=frac_k_points,
                labels=k_points_labels,
                kpts_weights=[0] * len(frac_k_points),
            )
        elif kconfig.get("zero_weighted_reciprocal_density"):
            zero_weighted_kpoints = Kpoints.automatic_density_by_vol(
                structure, kconfig["zero_weighted_reciprocal_density"], self.force_gamma
            )
            sga = SpacegroupAnalyzer(structure, symprec=self.symprec)
            mesh = sga.get_ir_reciprocal_mesh(zero_weighted_kpoints.kpts[0])
            zero_weighted_kpoints = Kpoints(
                comment="Uniform grid",
                style=Kpoints.supported_modes.Reciprocal,
                num_kpts=len(mesh),
                kpts=[i[0] for i in mesh],
                kpts_weights=[0 for i in mesh],
            )

        added_kpoints = None
        if kconfig.get("added_kpoints"):
            added_kpoints = Kpoints(
                comment="Specified k-points only",
                style=Kpoints.supported_modes.Reciprocal,
                num_kpts=len(kconfig.get("added_kpoints")),
                kpts=kconfig.get("added_kpoints"),
                labels=["user-defined"] * len(kconfig.get("added_kpoints")),
                kpts_weights=[0] * len(kconfig.get("added_kpoints")),
            )

        if base_kpoints and not (added_kpoints or zero_weighted_kpoints):
            return base_kpoints
        if added_kpoints and not (base_kpoints or zero_weighted_kpoints):
            return added_kpoints

        # do some sanity checking
        if "line_density" in kconfig and zero_weighted_kpoints:
            raise ValueError(
                "Cannot combined line_density and zero weighted k-points options"
            )
        if zero_weighted_kpoints and not base_kpoints:
            raise ValueError(
                "Zero weighted k-points must be used with reciprocal_density or "
                "grid_density options"
            )
        if not (base_kpoints or zero_weighted_kpoints or added_kpoints):
            raise ValueError(
                "Invalid k-point generation algo. Supported Keys are 'grid_density' "
                "for Kpoints.automatic_density generation, 'reciprocal_density' for "
                "KPoints.automatic_density_by_vol generation, 'length' for "
                "Kpoints.automatic generation, 'line_density' for line mode generation,"
                " 'added_kpoints' for specific k-points to include, "
                " 'zero_weighted_reciprocal_density' for a zero weighted uniform mesh,"
                " or 'zero_weighted_line_density' for a zero weighted line mode mesh."
            )

        return _combine_kpoints(base_kpoints, zero_weighted_kpoints, added_kpoints)

    def _kspacing(self, incar_updates):
        """Get KSPACING value based on the config dict, updates and user settings."""
        if "KSPACING" in self.user_incar_settings:
            return self.user_incar_settings["KSPACING"]
        if "KSPACING" in incar_updates:
            return incar_updates["KSPACING"]
        if "KSPACING" in self.config_dict["INCAR"]:
            return self.config_dict["INCAR"]["KSPACING"]
        return None


def _get_magmoms(
    structure: Structure,
    magmoms: dict[str, float] = None,
    config_magmoms: dict[str, float] = None,
) -> list[float]:
    """Get the mamgoms using the following precedence.

    1. user incar settings
    2. magmoms in input struct
    3. spins in input struct
    4. job config dict
    5. set all magmoms to 0.6
    """
    magmoms = magmoms or {}
    config_magmoms = config_magmoms or {}
    mag = []
    msg = (
        "Co without an oxidation state is initialized as low spin by default in "
        "Atomate2. If this default behavior is not desired, please set the spin on the "
        "magmom on the site directly to ensure correct initialization."
    )
    for site in structure:
        specie = str(site.specie)
        if specie in magmoms:
            mag.append(magmoms.get(specie))
        elif hasattr(site, "magmom"):
            mag.append(site.magmom)
        elif hasattr(site.specie, "spin") and site.specie.spin is not None:
            mag.append(site.specie.spin)
        elif specie in config_magmoms:
            if site.specie.symbol == "Co" and config_magmoms[specie] <= 1.0:
                warnings.warn(msg, stacklevel=2)
            mag.append(config_magmoms.get(specie))
        else:
            if site.specie.symbol == "Co":
                warnings.warn(msg, stacklevel=2)
            mag.append(magmoms.get(site.specie.symbol, 0.6))
    return mag


def _get_u_param(lda_param, lda_config, structure):
    """Get U parameters."""
    comp = structure.composition
    elements = sorted((el for el in comp.elements if comp[el] > 0), key=lambda e: e.X)
    most_electroneg = elements[-1].symbol
    poscar = Poscar(structure)

    if hasattr(structure[0], lda_param.lower()):
        m = {site.specie.symbol: getattr(site, lda_param.lower()) for site in structure}
        return [m[sym] for sym in poscar.site_symbols]
    if isinstance(lda_config.get(most_electroneg, 0), dict):
        # lookup specific LDAU if specified for most_electroneg atom
        return [lda_config[most_electroneg].get(sym, 0) for sym in poscar.site_symbols]
    return [
        lda_config.get(sym, 0)
        if isinstance(lda_config.get(sym, 0), (float, int))
        else 0
        for sym in poscar.site_symbols
    ]


def _get_ediff(param, value, structure, incar_settings):
    """Get EDIFF."""
    if incar_settings.get("EDIFF") is None and param == "EDIFF_PER_ATOM":
        return float(value) * structure.num_sites
    return float(incar_settings["EDIFF"])


def _set_u_params(incar, incar_settings, structure):
    """Modify INCAR for use with U parameters."""
    has_u = incar_settings.get("LDAU") and sum(incar["LDAUU"]) > 0

    if not has_u:
        ldau_keys = [key for key in incar if key.startswith("LDAU")]
        for key in ldau_keys:
            incar.pop(key, None)

    # Modify LMAXMIX if you have d or f electrons present. Note that if the user
    # explicitly sets LMAXMIX in settings it will override this logic (setdefault keeps
    # current value). Previously, this was only set if Hubbard U was enabled as per the
    # VASP manual but following an investigation it was determined that this would lead
    # to a significant difference between SCF -> NonSCF even without Hubbard U enabled.
    # Thanks to Andrew Rosen for investigating and reporting.
    blocks = [site.specie.block for site in structure]
    if "f" in blocks:  # contains f-electrons
        incar.setdefault("LMAXMIX", 6)
    elif "d" in blocks:  # contains d-electrons
        incar.setdefault("LMAXMIX", 4)


def _apply_incar_updates(incar, updates, skip: Sequence[str] = ()):
    """
    Apply updates to an INCAR file.

    Parameters
    ----------
    incar
        An incar.
    updates
        Updates to apply.
    skip
        Keys to skip.
    """
    for k, v in updates.items():
        if k in skip:
            continue

        if v is None:
            incar.pop(k, None)
        else:
            incar[k] = v


def _remove_unused_incar_params(incar, skip: Sequence[str] = ()):
    """
    Remove INCAR parameters that are not actively used by VASP.

    Parameters
    ----------
    incar
        An incar.
    skip
        Keys to skip.
    """
    # Turn off IBRION/ISIF/POTIM if NSW = 0
    opt_flags = ["EDIFFG", "IBRION", "ISIF", "POTIM"]
    if incar.get("NSW", 0) == 0:
        for opt_flag in opt_flags:
            if opt_flag not in skip:
                incar.pop(opt_flag, None)

    # Remove MAGMOMs if they aren't used
    if incar.get("ISPIN", 1) == 1 and "MAGMOM" not in skip:
        incar.pop("MAGMOM", None)

    # Turn off +U flags if +U is not even used
    ldau_flags = ["LDAUU", "LDAUJ", "LDAUL", "LDAUTYPE"]
    if incar.get("LDAU", False) is False:
        for ldau_flag in ldau_flags:
            if ldau_flag not in skip:
                incar.pop(ldau_flag, None)


def _combine_kpoints(*kpoints_objects: Kpoints):
    """Combine k-points files together."""
    labels = []
    kpoints = []
    weights = []

    for kpoints_object in filter(None, kpoints_objects):
        if kpoints_object.style != Kpoints.supported_modes.Reciprocal:
            raise ValueError(
                "Can only combine kpoints with style=Kpoints.supported_modes.Reciprocal"
            )
        if kpoints_object.labels is None:
            labels.append([""] * len(kpoints_object.kpts))
        else:
            labels.append(kpoints_object.labels)

        weights.append(kpoints_object.kpts_weights)
        kpoints.append(kpoints_object.kpts)

    labels = np.concatenate(labels).tolist()
    weights = np.concatenate(weights).tolist()
    kpoints = np.concatenate(kpoints)
    return Kpoints(
        comment="Combined k-points",
        style=Kpoints.supported_modes.Reciprocal,
        num_kpts=len(kpoints),
        kpts=kpoints,
        labels=labels,
        kpts_weights=weights,
    )


def _get_ispin(vasprun: Vasprun | None, outcar: Outcar | None):
    """Get value of ISPIN depending on the magnetisation in the OUTCAR and vasprun."""
    if outcar is not None and outcar.magnetization is not None:
        # Turn off spin when magmom for every site is smaller than 0.02.
        site_magmom = np.array([i["tot"] for i in outcar.magnetization])
        return 2 if np.any(np.abs(site_magmom) > 0.02) else 1
    if vasprun is not None:
        return 2 if vasprun.is_spin else 1
    return 2


def _get_recommended_lreal(structure: Structure):
    """Get recommended LREAL flag based on the structure."""
    return "Auto" if structure.num_sites > 16 else False<|MERGE_RESOLUTION|>--- conflicted
+++ resolved
@@ -665,15 +665,9 @@
             if bandgap is None:
                 # don't know if we are a metal or insulator so set ISMEAR and SIGMA to
                 # be safe with the most general settings
-<<<<<<< HEAD
-                incar.update({"ISMEAR": 0, "SIGMA": 0.2})
-            elif bandgap == 0:
-                incar.update({"ISMEAR": 2, "SIGMA": 0.2})  # metal
-=======
                 auto_updates.update({"ISMEAR": 0, "SIGMA": 0.2})
             elif bandgap == 0:
                 auto_updates.update({"ISMEAR": 2, "SIGMA": 0.2})  # metal
->>>>>>> 4115694b
             else:
                 auto_updates.update({"ISMEAR": -5, "SIGMA": 0.05})  # insulator
 
